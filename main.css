--- conflicted
+++ resolved
@@ -185,12 +185,8 @@
     font-weight: 400;
   }
   .tc-sidebar-text {
-<<<<<<< HEAD
-    @apply text-cyan-600 opacity-80;
-=======
     @apply text-teal-800 opacity-100;
     font-weight: 500;
->>>>>>> c60b80b0
   }
 
   .tc-sidebar-text b {
